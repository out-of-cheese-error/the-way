[package]
name = "the-way"
version = "0.17.1"
edition = "2021"
authors = ["Ninjani"]
description = "A code snippets manager for your terminal"
repository = "https://github.com/out-of-cheese-error/the-way"
readme = "README.md"
license = "MIT"
keywords = ["cli", "code", "snippets"]
categories = ["command-line-utilities"]
exclude = [
    "tests/",
    "ci/",
    ".travis.yml",
]

[dependencies]
# Argument parsing
clap = { version = "3.1.18", features = ["derive"] }
clap_complete = "3.1.4"

# Configuration management
confy = "0.4.0"
directories-next = "1.0.2"

# Error management
eyre = "0.6.8"
<<<<<<< HEAD
color-eyre = { version = "0.6.1", default-features = false }
thiserror = "1.0.31"
=======
color-eyre = { version = "0.6.2", default-features = false }
thiserror = "1.0.32"
>>>>>>> 060e8bb7

# Database related
sled = "0.34.7"
bincode = "1.3.3"

# Serializing
<<<<<<< HEAD
serde = "1.0.137"
serde_json = "1.0.81"
serde_derive = "1.0.137"
serde_yaml = "0.8.24"
=======
serde = "1.0.144"
serde_json = "1.0.85"
serde_derive = "1.0.144"
serde_yaml = "0.9.10"
>>>>>>> 060e8bb7

# Parsing and manipulating dates
chrono = { version = "0.4.22", features = ["serde"] }
chrono-english = "0.1.7"

# Taking user input and showing progress
<<<<<<< HEAD
dialoguer = "0.10.1"
indicatif = "0.16.2"
=======
dialoguer = "0.10.2"
indicatif = "0.17.0"
>>>>>>> 060e8bb7

# Fuzzy search
skim = "0.9.4"

# Terminal syntax highlighting
syntect = { version = "5.0.0", default-features = false, features = ["default-fancy"] }
hex = "0.4.3"
grep-cli = "0.1.6"
termcolor = "1.1.3"

# Sync to Gist/GitLab
ureq = { version = "2.5.0", features = ["json"] }
strum = "0.24.1"
strum_macros = "0.24.3"

# pattern filter and filling shell script variables
<<<<<<< HEAD
regex = "1.5.6"
=======
regex = "1.6.0"
>>>>>>> 060e8bb7

[dev-dependencies]
assert_cmd = "2.0.4"
predicates = "2.1.1"
tempfile = "3.3.0"
expectrl = "0.5.2"

[target.'cfg(target_os = "macos")'.dev-dependencies]
clipboard = "0.5.0"

[package.metadata.deb]
extended-description-file = "README.md"<|MERGE_RESOLUTION|>--- conflicted
+++ resolved
@@ -17,8 +17,7 @@
 
 [dependencies]
 # Argument parsing
-clap = { version = "3.1.18", features = ["derive"] }
-clap_complete = "3.1.4"
+structopt = "0.3.26"
 
 # Configuration management
 confy = "0.4.0"
@@ -26,43 +25,26 @@
 
 # Error management
 eyre = "0.6.8"
-<<<<<<< HEAD
-color-eyre = { version = "0.6.1", default-features = false }
-thiserror = "1.0.31"
-=======
 color-eyre = { version = "0.6.2", default-features = false }
 thiserror = "1.0.32"
->>>>>>> 060e8bb7
 
 # Database related
 sled = "0.34.7"
 bincode = "1.3.3"
 
 # Serializing
-<<<<<<< HEAD
-serde = "1.0.137"
-serde_json = "1.0.81"
-serde_derive = "1.0.137"
-serde_yaml = "0.8.24"
-=======
 serde = "1.0.144"
 serde_json = "1.0.85"
 serde_derive = "1.0.144"
 serde_yaml = "0.9.10"
->>>>>>> 060e8bb7
 
 # Parsing and manipulating dates
 chrono = { version = "0.4.22", features = ["serde"] }
 chrono-english = "0.1.7"
 
 # Taking user input and showing progress
-<<<<<<< HEAD
-dialoguer = "0.10.1"
-indicatif = "0.16.2"
-=======
 dialoguer = "0.10.2"
 indicatif = "0.17.0"
->>>>>>> 060e8bb7
 
 # Fuzzy search
 skim = "0.9.4"
@@ -79,11 +61,7 @@
 strum_macros = "0.24.3"
 
 # pattern filter and filling shell script variables
-<<<<<<< HEAD
-regex = "1.5.6"
-=======
 regex = "1.6.0"
->>>>>>> 060e8bb7
 
 [dev-dependencies]
 assert_cmd = "2.0.4"
