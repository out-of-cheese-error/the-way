//! Snippet information and methods
use std::borrow::Cow;
use std::collections::{BTreeSet, HashMap};
use std::hash::Hash;
use std::io;

use chrono::{DateTime, Utc};
use regex::Regex;
use syntect::highlighting::Style;

use crate::language::{CodeHighlight, Language};
use crate::utils;

/// Stores information about a quote
#[derive(Serialize, Deserialize, Debug, Eq)]
pub struct Snippet {
    /// Snippet index, used to retrieve, copy, or modify a snippet
    #[serde(default)]
    pub index: usize,
    /// Snippet description, what does it do?
    pub description: String,
    /// Language the snippet is written in
    pub language: String,
    /// Snippet code
    pub code: String,
    /// extension
    #[serde(default)]
    pub extension: String,
    /// Tags attached to the snippet
    #[serde(default)]
    pub tags: Vec<String>,
    /// Time of recording the snippet
    #[serde(default = "Utc::now")]
    pub date: DateTime<Utc>,
    /// Time of last update
    #[serde(default = "Utc::now")]
    pub updated: DateTime<Utc>,
}

impl PartialEq for Snippet {
    fn eq(&self, other: &Self) -> bool {
        self.description == other.description
            && self.language.to_ascii_lowercase() == other.language.to_ascii_lowercase()
            && self.code.trim() == other.code.trim()
            && self.tags.iter().collect::<BTreeSet<_>>()
                == other.tags.iter().collect::<BTreeSet<_>>()
    }
}

impl Hash for Snippet {
    fn hash<H: std::hash::Hasher>(&self, state: &mut H) {
        self.description.hash(state);
        self.language.to_ascii_lowercase().hash(state);
        self.code.trim().hash(state);
        self.tags.iter().collect::<BTreeSet<_>>().hash(state);
    }
}

impl Snippet {
    /// New snippet
<<<<<<< HEAD
    pub(crate) fn new(
=======
    #[allow(clippy::too_many_arguments)]
    fn new(
>>>>>>> c882c128
        index: usize,
        description: String,
        language: String,
        extension: String,
        tags: &str,
        date: DateTime<Utc>,
        updated: DateTime<Utc>,
        code: String,
    ) -> Self {
        Self {
            index,
            description,
            language,
            extension,
            tags: utils::split_tags(tags),
            date,
            updated,
            code,
        }
    }

    pub(crate) fn set_extension(
        &mut self,
        language_name: &str,
        languages: &HashMap<String, Language>,
    ) {
        self.extension = Language::get_extension(language_name, languages);
    }

    /// Queries user for new snippet info
    pub(crate) fn from_user(
        index: usize,
        languages: &HashMap<String, Language>,
        old_snippet: Option<&Self>,
    ) -> color_eyre::Result<Self> {
        let (old_description, old_language, old_tags, old_date, old_code) = match old_snippet {
            Some(s) => (
                Some(s.description.as_str()),
                Some(s.language.as_str()),
                Some(s.tags.join(" ")),
                Some(s.date.date().format("%Y-%m-%d").to_string()),
                Some(s.code.as_str()),
            ),
            None => (None, None, None, None, None),
        };

        let description = utils::user_input("Description", old_description, true, false)?;
        let language =
            utils::user_input("Language", old_language, true, false)?.to_ascii_lowercase();
        let extension = Language::get_extension(&language, languages);
        let tags = utils::user_input("Tags (space separated)", old_tags.as_deref(), true, true)?;
        let date = match old_date {
            Some(_) => utils::parse_date(&utils::user_input(
                "Date",
                old_date.as_deref(),
                true,
                false,
            )?)?
            .and_hms(0, 0, 0),
            None => Utc::now(),
        };

        let code = if let Some(old) = old_code {
            if utils::confirm("Edit snippet? [y/N]", false)? {
                utils::external_editor_input(old_code, &extension)?
            } else {
                old.to_owned()
            }
        } else {
            let mut input = utils::user_input(
                "Code snippet (leave empty to open external editor)",
                None,  // default
                false, // show default
                true,  // allow empty
            )?;
            if input.is_empty() {
                input = utils::external_editor_input(None, &extension)?;
            }
            input
        };
        Ok(Self::new(
            index,
            description,
            language,
            extension,
            &tags,
            date,
            Utc::now(),
            code,
        ))
    }

    /// Queries user for new shell snippet info
    pub(crate) fn cmd_from_user(index: usize, code: Option<&str>) -> color_eyre::Result<Self> {
        let code = utils::user_input("Command", code, true, false)?;
        let description = utils::user_input("Description", None, true, false)?;
        let tags = utils::user_input("Tags (space separated)", None, true, true)?;
        Ok(Self::new(
            index,
            description,
            "sh".into(),
            ".sh".into(),
            &tags,
            Utc::now(),
            Utc::now(),
            code,
        ))
    }

    /// write snippet to database
    pub(crate) fn to_bytes(&self) -> color_eyre::Result<Vec<u8>> {
        Ok(bincode::serialize(&self)?)
    }

    /// read snippet from database
    pub(crate) fn from_bytes(bytes: &[u8]) -> color_eyre::Result<Self> {
        Ok(bincode::deserialize(bytes)?)
    }

    /// Read snippets from a JSON stream and return consumable iterator
    pub(crate) fn read(
        json_reader: &mut dyn io::Read,
    ) -> impl Iterator<Item = serde_json::Result<Self>> + '_ {
        serde_json::Deserializer::from_reader(json_reader).into_iter::<Self>()
    }

    /// Appends a snippet to a JSON object/file
    pub(crate) fn to_json(&self, json_writer: &mut dyn io::Write) -> color_eyre::Result<()> {
        serde_json::to_writer(json_writer, self)?;
        Ok(())
    }

    /// Filters snippets in date range
    pub(crate) fn filter_in_date_range(
        snippets: Vec<Self>,
        from_date: DateTime<Utc>,
        to_date: DateTime<Utc>,
    ) -> Vec<Self> {
        snippets
            .into_iter()
            .filter(|snippet| snippet.in_date_range(from_date, to_date))
            .collect()
    }

    /// Checks if a snippet was recorded within a date range
    pub(crate) fn in_date_range(&self, from_date: DateTime<Utc>, to_date: DateTime<Utc>) -> bool {
        from_date <= self.date && self.date < to_date
    }

    /// Check if a snippet has a particular tag associated with it
    pub(crate) fn has_tag(&self, tag: &str) -> bool {
        self.tags.contains(&tag.into())
    }

    /// Highlights the title: "■ #index. description | language :tag1:tag2:\n"
    /// the block is colored according to the language
    /// language uses `accent_style`
    /// tags use `dim_style`
    /// everything else is in `main_style`
    pub(crate) fn pretty_print_header(
        &self,
        highlighter: &CodeHighlight,
        language: &Language,
    ) -> Vec<(Style, String)> {
        let mut colorized = Vec::new();
        let block = CodeHighlight::highlight_block(language.color);
        colorized.push(block);
        let text = format!("#{}. {} ", self.index, self.description);
        colorized.push((highlighter.main_style, text));
        let text = format!("| {} ", self.language);
        colorized.push((highlighter.accent_style, text));
        let text = format!(":{}:\n", self.tags.join(":"));
        colorized.push((highlighter.tag_style, text));
        colorized
    }

    pub(crate) fn pretty_print(
        &self,
        highlighter: &CodeHighlight,
        language: &Language,
    ) -> Vec<(Style, String)> {
        let mut colorized = vec![(Style::default(), String::from("\n"))];
        colorized.extend_from_slice(&self.pretty_print_header(highlighter, language));
        colorized.push((Style::default(), String::from("\n")));
        colorized.extend_from_slice(&highlighter.highlight_code(&self.code, &self.extension));
        colorized.push((Style::default(), String::from("\n\n")));
        colorized
    }

    fn is_shell_snippet(&self) -> bool {
        // sh, bash, csh, tcsh
        matches!(self.language.as_str(), "sh" | "bash" | "csh" | "tcsh")
    }

    /// If snippet is a shell snippet, interactively fill parameters
    pub(crate) fn fill_snippet(&self, highlight_style: Style) -> color_eyre::Result<Cow<str>> {
        // other languages, return as is
        if !self.is_shell_snippet() {
            return Ok(Cow::Borrowed(self.code.as_str()));
        }
        // Matches the param or param=value **inside** the angular brackets
        let re1 = Regex::new("<(?P<parameter>[^<>]+)>")?;
        // Matches <param> or <param=value>
        let re2 = Regex::new("(?P<match><[^<>]+>)")?;

        // Highlight parameters to fill
        eprintln!(
            "{}",
            re2.replace_all(&self.code, |caps: &regex::Captures| {
                utils::highlight_string(&caps["match"], highlight_style)
            })
        );
        // Ask user to fill in (unique) parameters
        let mut filled_parameters = HashMap::new();
        for capture in re1.captures_iter(&self.code) {
            let mut parts = capture["parameter"].split('=');
            let parameter_name = parts.next().unwrap().to_owned();
            let default = parts.next();
            if let std::collections::hash_map::Entry::Vacant(e) =
                filled_parameters.entry(parameter_name.clone())
            {
                let filled = utils::user_input(&parameter_name, default, true, false)?;
                e.insert(filled);
            }
        }

        // Replace parameters in code
        Ok(re2.replace_all(&self.code, |caps: &regex::Captures| {
            let parameter = caps["match"][1..caps["match"].len() - 1]
                .split('=')
                .next()
                .unwrap();
            &filled_parameters[parameter]
        }))
    }
}<|MERGE_RESOLUTION|>--- conflicted
+++ resolved
@@ -58,12 +58,8 @@
 
 impl Snippet {
     /// New snippet
-<<<<<<< HEAD
+    #[allow(clippy::too_many_arguments)]
     pub(crate) fn new(
-=======
-    #[allow(clippy::too_many_arguments)]
-    fn new(
->>>>>>> c882c128
         index: usize,
         description: String,
         language: String,
